# Copyright (c) 2025, NVIDIA CORPORATION.  All rights reserved.
#
# Licensed under the Apache License, Version 2.0 (the "License");
# you may not use this file except in compliance with the License.
# You may obtain a copy of the License at
#
#     http://www.apache.org/licenses/LICENSE-2.0
#
# Unless required by applicable law or agreed to in writing, software
# distributed under the License is distributed on an "AS IS" BASIS,
# WITHOUT WARRANTIES OR CONDITIONS OF ANY KIND, either express or implied.
# See the License for the specific language governing permissions and
# limitations under the License.

import logging
import re
import warnings
from functools import partial
from itertools import repeat
from pathlib import Path
from typing import KeysView, Mapping, Sequence, Tuple, Union

import omegaconf
from lhotse import CutSet, Features, Recording
from lhotse.array import Array, TemporalArray
from lhotse.cut import Cut, MixedCut, PaddingCut
from omegaconf import DictConfig, ListConfig, OmegaConf

from nemo.collections.common.data.lhotse.nemo_adapters import (
    LazyNeMoIterator,
    LazyNeMoTarredIterator,
    expand_sharded_filepaths,
)
from nemo.collections.common.data.lhotse.text_adapters import (
    AudioTurn,
    LhotseTextAdapter,
    LhotseTextPairAdapter,
    NeMoMultimodalConversation,
    NeMoMultimodalConversationJsonlAdapter,
    NeMoMultimodalConversationShareGPTJsonlAdapter,
    NeMoSFTJsonlAdapter,
    TextTurn,
)
from nemo.collections.common.parts.preprocessing.manifest import get_full_path


def read_cutset_from_config(config: Union[DictConfig, dict]) -> Tuple[CutSet, bool]:
    """
    Reads NeMo configuration and creates a CutSet either from Lhotse or NeMo manifests.

    Returns a tuple of ``CutSet`` and a boolean indicating whether the data is tarred (True) or not (False).
    """
    # First, check if the dataset is specified in the new configuration format and use it if possible.
    if not isinstance(config, DictConfig):
        config = DictConfig(config)
    if config.get("input_cfg") is not None:
        cuts, is_tarred = read_dataset_config(config)
    else:
        # Now, we'll figure out if we should read Lhotse manifest or NeMo manifest.
        use_nemo_manifest = all(config.get(opt) is None for opt in ("cuts_path", "shar_path"))
        if use_nemo_manifest:
            if config.get("manifest_filepath") is None:
                raise IncompleteConfigError("You must specify either: manifest_filepath, cuts_path, or shar_path")
            cuts, is_tarred = read_nemo_manifest(config)
        else:
            cuts, is_tarred = read_lhotse_manifest(config)

    return cuts, is_tarred


class IncompleteConfigError(RuntimeError):
    """Placeholder for an error raised."""

    pass


KNOWN_DATA_CONFIG_TYPES = {}


def get_known_config_data_types() -> KeysView[str]:
    """
    Return the names of all registered data type parsers.

    Example:

        >>> get_known_config_data_types()
        ["nemo", "nemo_tarred", "lhotse", ...]
    """
    return KNOWN_DATA_CONFIG_TYPES.keys()


def get_parser_fn(data_type_name: str):
    """
    Return the parsing function for a given data type name.
    Parsing function reads a dataloading config and returns a tuple
    of lhotse ``CutSet`` and boolean indicating whether we should use
    iterable dataset (True) or map dataset (False) mechanism ("is tarred").
    """
    return KNOWN_DATA_CONFIG_TYPES[data_type_name]


def data_type_parser(name: Union[str, list[str]]):
    """
    Decorator used to register data type parser functions.
    Parsing function reads a dataloading config and returns a tuple
    of lhotse ``CutSet`` and boolean indicating whether we should use
    iterable dataset (True) or map dataset (False) mechanism ("is tarred").

    Example:

        >>> @data_type_parser("my_new_format")
        ... def my_new_format(config):
        ...     return CutSet(read_my_format(**config)), True
        ...
        ... fn = get_parser_fn("my_new_format")
        ... cuts, is_tarred = fn({"my_arg_0": ..., "my_arg_1": ..., ...})
    """

    def _decorator(fn):
        global KNOWN_DATA_CONFIG_TYPES
        if isinstance(name, str):
            KNOWN_DATA_CONFIG_TYPES[name] = fn
        else:
            for n in name:
                KNOWN_DATA_CONFIG_TYPES[n] = fn
        return fn

    return _decorator


def read_dataset_config(config) -> tuple[CutSet, bool]:
    """
    Input configuration format examples.
    Example 1. Combine two datasets with equal weights and attach custom metadata in ``tags`` to each cut::
        input_cfg:
          - type: nemo_tarred
            manifest_filepath: /path/to/manifest__OP_0..512_CL_.json
            tarred_audio_filepath: /path/to/tarred_audio/audio__OP_0..512_CL_.tar
            weight: 0.5
            tags:
              lang: en
              some_metadata: some_value
          - type: nemo_tarred
            manifest_filepath: /path/to/manifest__OP_0..512_CL_.json
            tarred_audio_filepath: /path/to/tarred_audio/audio__OP_0..512_CL_.tar
            weight: 0.5
            tags:
              lang: pl
              some_metadata: some_value
    Example 2. Combine multiple (4) datasets, with 2 corresponding to different tasks (ASR, AST).
        There are two levels of weights: per task (outer) and per dataset (inner).
        The final weight is the product of outer and inner weight::
        input_cfg:
          - type: group
            weight: 0.7
            tags:
              task: asr
            input_cfg:
              - type: nemo_tarred
                manifest_filepath: /path/to/asr1/manifest__OP_0..512_CL_.json
                tarred_audio_filepath: /path/to/tarred_audio/asr1/audio__OP_0..512_CL_.tar
                weight: 0.6
                tags:
                  lang: en
                  some_metadata: some_value
              - type: nemo_tarred
                manifest_filepath: /path/to/asr2/manifest__OP_0..512_CL_.json
                tarred_audio_filepath: /path/to/asr2/tarred_audio/audio__OP_0..512_CL_.tar
                weight: 0.4
                tags:
                  lang: pl
                  some_metadata: some_value
          - type: group
            weight: 0.3
            tags:
              task: ast
            input_cfg:
              - type: nemo_tarred
                manifest_filepath: /path/to/ast1/manifest__OP_0..512_CL_.json
                tarred_audio_filepath: /path/to/ast1/tarred_audio/audio__OP_0..512_CL_.tar
                weight: 0.2
                tags:
                  src_lang: en
                  tgt_lang: pl
              - type: nemo_tarred
                manifest_filepath: /path/to/ast2/manifest__OP_0..512_CL_.json
                tarred_audio_filepath: /path/to/ast2/tarred_audio/audio__OP_0..512_CL_.tar
                weight: 0.8
                tags:
                  src_lang: pl
                  tgt_lang: en
    """
    propagate_attrs = {
        "shuffle": config.get("shuffle", False),
        "shard_seed": config.get("shard_seed", "trng"),
        "text_field": config.get("text_field", "text"),
        "lang_field": config.get("lang_field", "lang"),
        "metadata_only": config.get("metadata_only", False),
        "force_finite": config.get("force_finite", False),
        "max_open_streams": config.get("max_open_streams", None),
        "audio_locator_tag": config.get("audio_locator_tag", None),
        "token_equivalent_duration": config.get("token_equivalent_duration", None),
        "skip_missing_manifest_entries": config.get("skip_missing_manifest_entries", False),
        "force_map_dataset": config.get("force_map_dataset", False),
        "force_iterable_dataset": config.get("force_iterable_dataset", False),
        "slice_length": config.get("slice_length", None),
    }
    cuts, is_tarred = parse_and_combine_datasets(config.input_cfg, propagate_attrs=propagate_attrs)
    return cuts, is_tarred


def parse_group(grp_cfg: DictConfig, propagate_attrs: dict) -> [CutSet, bool]:
    """Parse a group configuration, potentially combining multiple datasets."""
    assert grp_cfg.type in get_known_config_data_types(), f"Unknown item type in dataset config list: {grp_cfg.type=}"

    # Note: Text data types will return is_tarred=True.
    #       We choose to treat text as-if it was tarred, which tends to be more
    #       efficient as it moves the text file iteration into dataloading subprocess.
    if grp_cfg.type != "group":
        parser_fn = get_parser_fn(grp_cfg.type)
        cuts, is_tarred = parser_fn(grp_cfg)
    else:
        cuts, is_tarred = parse_and_combine_datasets(
            grp_cfg.input_cfg,
            propagate_attrs=propagate_attrs,
        )
    # Attach extra tags to every utterance dynamically, if provided.
    if (extra_tags := grp_cfg.get("tags")) is not None:
        cuts = cuts.map(partial(attach_tags, tags=extra_tags), apply_fn=None)
    return cuts, is_tarred


@data_type_parser("txt")
def read_txt_paths(config: DictConfig) -> tuple[CutSet, bool]:
    """Read paths to text files and create a CutSet."""
    cuts = CutSet(
        LhotseTextAdapter(
            paths=config.paths,
            language=config.language,
            shuffle_shards=config.shuffle,
            shard_seed=config.shard_seed,
        )
    )
    if not config.get("force_finite", False):
        cuts = cuts.repeat(preserve_id=True)
    return cuts, True


@data_type_parser("txt_pair")
def read_txt_pair_paths(config: DictConfig) -> tuple[CutSet, bool]:
    """Read paths to source and target text files and create a CutSet."""
    cuts = CutSet(
        LhotseTextPairAdapter(
            source_paths=config.source_paths,
            target_paths=config.target_paths,
            source_language=config.get("source_language"),
            target_language=config.get("target_language"),
            questions_path=config.get("questions_path"),
            questions_language=config.get("questions_language"),
            shuffle_shards=config.shuffle,
            shard_seed=config.shard_seed,
        )
    )
    if not config.get("force_finite", False):
        cuts = cuts.repeat(preserve_id=True)
    return cuts, True


@data_type_parser("nemo_sft_jsonl")
def read_nemo_sft_jsonl(config: DictConfig) -> tuple[CutSet, bool]:
    """Read paths to Nemo SFT JSONL files and create a CutSet."""
    cuts = CutSet(
        NeMoSFTJsonlAdapter(
            paths=config.paths,
            language=config.get("language"),
            shuffle_shards=config.shuffle,
            shard_seed=config.shard_seed,
        )
    )
    if not config.get("force_finite", False):
        cuts = cuts.repeat(preserve_id=True)
    return cuts, True


@data_type_parser("multimodal_conversation")
def read_multimodal_conversation_jsonl(config: DictConfig) -> tuple[CutSet, bool]:
    """Read paths to multimodal conversation JSONL files and create a CutSet."""
    cuts = CutSet(
        NeMoMultimodalConversationJsonlAdapter(
            manifest_filepath=config.manifest_filepath,
            tarred_audio_filepaths=config.get("tarred_audio_filepaths"),
            audio_locator_tag=config.audio_locator_tag,
            token_equivalent_duration=config.get("token_equivalent_duration"),
            shuffle_shards=config.shuffle,
            shard_seed=config.shard_seed,
            system_prompt=config.get("tags", {}).get("system_prompt"),
<<<<<<< HEAD
            context=config.get("tags", {}).get("context"),
        )
    )
    if not config.get("force_finite", False):
        cuts = cuts.repeat()
    return cuts, True


@data_type_parser(["share_gpt"])
def read_share_gpt_as_conversation(config) -> tuple[CutSet, bool]:
    """Read paths to ShareGPT JSONL files and create a CutSet of NeMoMultimodalConversation."""
    cuts = CutSet(
        NeMoMultimodalConversationShareGPTJsonlAdapter(
            manifest_filepath=config.manifest_filepath,
            tarred_audio_filepaths=config.get("tarred_audio_filepaths"),
            audio_locator_tag=config.audio_locator_tag,
            audio_placeholders=config.audio_placeholders,
            token_equivalent_duration=config.get("token_equivalent_duration"),
            shuffle_shards=config.shuffle,
            shard_seed=config.shard_seed,
=======
            slice_length=config.get("slice_length"),
>>>>>>> 7fc51448
        )
    )
    if not config.get("force_finite", False):
        cuts = cuts.repeat(preserve_id=True)
    return cuts, True


@data_type_parser(["share_gpt"])
def read_share_gpt_as_conversation(config) -> tuple[CutSet, bool]:
    """Read paths to ShareGPT JSONL files and create a CutSet of NeMoMultimodalConversation."""
    cuts = CutSet(
        NeMoMultimodalConversationShareGPTJsonlAdapter(
            manifest_filepath=config.manifest_filepath,
            tarred_audio_filepaths=config.get("tarred_audio_filepaths"),
            audio_locator_tag=config.audio_locator_tag,
            audio_placeholders=config.audio_placeholders,
            token_equivalent_duration=config.get("token_equivalent_duration"),
            shuffle_shards=config.shuffle,
            shard_seed=config.shard_seed,
            slice_length=config.get("slice_length"),
        )
    )
    if not config.get("force_finite", False):
        cuts = cuts.repeat(preserve_id=True)
    return cuts, True


def _resolve_shar_inputs(path: Union[str, Path], only_metadata: bool) -> dict:
    if only_metadata:
        return dict(fields={"cuts": sorted(Path(path).glob("cuts.*"))})
    else:
        return dict(in_dir=path)


def attach_tags(cut, tags: dict):
    """Attach extra tags to a cut dynamically."""
    for key, val in tags.items():
        setattr(cut, key, val)
    return cut


@data_type_parser("group")
def parse_and_combine_datasets(
    config_list: Union[list[DictConfig], ListConfig], propagate_attrs: dict
) -> tuple[CutSet, bool]:
    """Parse a list of dataset configurations, potentially combining multiple datasets."""
    cuts = []
    weights = []
    tarred_status = []

    if isinstance(config_list, (str, Path)):
        # Resolve /path/to/input_cfg.yaml into config contents if needed.
        config_list = OmegaConf.load(config_list)
    assert len(config_list) > 0, "Empty group in dataset config list."

    for item in config_list:

        # Check if we have any attributes that are propagated downwards to each item in the group.
        # If a key already exists in the item, it takes precedence (we will not overwrite);
        # otherwise we will assign it.
        # We also update propagate_atts for the next sub-groups based on what's present in this group
        next_propagate_attrs = propagate_attrs.copy()
        for k, v in propagate_attrs.items():
            if k not in item:
                item[k] = v
            else:
                next_propagate_attrs[k] = item[k]

        # Load the item (which may also be another group) as a CutSet.
        item_cuts, item_is_tarred = parse_group(item, next_propagate_attrs)
        cuts.append(item_cuts)
        tarred_status.append(item_is_tarred)
        if (w := item.get("weight")) is not None:
            weights.append(w)

    all_same_tarred_status = all(t == tarred_status[0] for t in tarred_status)
    if not all_same_tarred_status:
        if propagate_attrs["force_map_dataset"] or propagate_attrs["force_iterable_dataset"]:
            logging.warning(
                f"Not all datasets in the group have the same tarred status, using provided force_map_dataset "
                f"({propagate_attrs['force_map_dataset']}) and force_iterable_dataset "
                f"({propagate_attrs['force_iterable_dataset']}) to determine the final tarred status."
            )
        else:
            raise ValueError(
                "Mixing tarred and non-tarred datasets is not supported when neither force_map_dataset "
                "nor force_iterable_dataset is True."
            )

    assert len(weights) == 0 or len(cuts) == len(
        weights
    ), "Missing dataset weight. When weighting datasets, every dataset must have a specified weight."

    if len(cuts) > 1:
        cuts = mux(
            *cuts,
            weights=weights if weights else None,
            max_open_streams=propagate_attrs["max_open_streams"],
            seed=propagate_attrs["shard_seed"],
            force_finite=propagate_attrs["force_finite"] or propagate_attrs["metadata_only"],
        )
    else:
        (cuts,) = cuts
    return cuts, tarred_status[0]


@data_type_parser(["lhotse", "lhotse_shar"])
def read_lhotse_manifest(config) -> tuple[CutSet, bool]:
    """Read paths to Lhotse manifest files and create a CutSet."""
    is_tarred = config.get("shar_path") is not None
    if is_tarred:
        # Lhotse Shar is the equivalent of NeMo's native "tarred" dataset.
        # The combination of shuffle_shards, and repeat causes this to
        # be an infinite manifest that is internally reshuffled on each epoch.
        # The parameter ``config.shard_seed`` is used to determine shard shuffling order. Options:
        # - "trng" means we'll defer setting the seed until the iteration
        #   is triggered, and we'll use system TRNG to get a completely random seed for each worker.
        #   This results in every dataloading worker using full data but in a completely different order.
        # - "randomized" means we'll defer setting the seed until the iteration
        #   is triggered, and we'll use config.seed to get a pseudo-random seed for each worker.
        #   This results in every dataloading worker using full data but in a completely different order.
        #   Unlike "trng", this is deterministic, and if you resume training, you should change the seed
        #   to observe different data examples than in the previous run.
        # - integer means we'll set a specific seed in every worker, and data would be duplicated across them.
        #   This is mostly useful for unit testing or debugging.
        shard_seed = config.get("shard_seed", "trng")
        metadata_only = config.get("metadata_only", False)
        force_finite = config.get("force_finite", False)
        if config.get("cuts_path") is not None:
            warnings.warn("Note: lhotse.cuts_path will be ignored because lhotse.shar_path was provided.")
        if isinstance(config.shar_path, (str, Path)):
            cuts = CutSet.from_shar(
                **_resolve_shar_inputs(config.shar_path, metadata_only),
                shuffle_shards=True,
                seed=shard_seed,
                slice_length=config.get("slice_length", None),
            )
            if not metadata_only and not force_finite:
                cuts = cuts.repeat(preserve_id=True)
        elif isinstance(config.shar_path, Sequence):
            # Multiple datasets in Lhotse Shar format: we will dynamically multiplex them
            # with probability approximately proportional to their size
            cutsets = []
            weights = []
            for item in config.shar_path:
                if isinstance(item, (str, Path)):
                    path = item
                    cs = CutSet.from_shar(
                        **_resolve_shar_inputs(path, metadata_only),
                        shuffle_shards=True,
                        seed=shard_seed,
                        slice_length=config.get("slice_length", None),
                    )
                    weight = len(cs)
                else:
                    assert isinstance(item, Sequence) and len(item) == 2 and isinstance(item[1], (int, float)), (
                        "Supported inputs types for config.shar_path are: "
                        "str | list[str] | list[tuple[str, number]] "
                        "where str is a path and number is a mixing weight (it may exceed 1.0). "
                        f"We got: '{item}'"
                    )
                    path, weight = item
                    cs = CutSet.from_shar(
                        **_resolve_shar_inputs(path, metadata_only),
                        shuffle_shards=True,
                        seed=shard_seed,
                        slice_length=config.get("slice_length", None),
                    )
                cutsets.append(cs)
                weights.append(weight)

            cuts = mux(
                *cutsets,
                weights=weights,
                max_open_streams=config.get("max_open_streams", None),
                seed=shard_seed,
                force_finite=force_finite,
            )
        elif isinstance(config.shar_path, Mapping):
            fields = {k: expand_sharded_filepaths(v) for k, v in config.shar_path.items()}
            assert "cuts" in config.shar_path.keys(), (
                f"Invalid value for key 'shar_path': a dict was provided, but didn't specify key 'cuts' pointing "
                f"to the manifests. We got the following: {config.shar_path=}"
            )
            if metadata_only:
                fields = {"cuts": fields["cuts"]}
            cuts = CutSet.from_shar(
                fields=fields,
                shuffle_shards=True,
                seed=shard_seed,
                slice_length=config.get("slice_length", None),
            )
            if not metadata_only and not force_finite:
                cuts = cuts.repeat(preserve_id=True)
        else:
            raise RuntimeError(
                f"Unexpected value for key 'shar_path'. We support string, list of strings, "
                f"list of tuples[string,float], and dict[string,list[string]], "
                f"but got: {type(config.shar_path)=} {config.shar_path=}"
            )
    else:
        # Regular Lhotse manifest points to individual audio files (like native NeMo manifest).
        path = config.cuts_path
        cuts = CutSet.from_file(path).map(partial(resolve_relative_paths, manifest_path=path))
    return cuts, is_tarred


def cut_to_conversation(
    cut: Cut, audio_locator_tag: str, token_equivalent_duration: float
) -> NeMoMultimodalConversation:
    """
    Converts a lhotse Cut into a two-turn NeMoMultimodalConversation, where the user turn contains cut's audio,
    and assistant turn contains text response from ``cut.supervisions[0].text``.

    If ``cut`` has a custom field ``context``, it's pre-pended as an extra user text turn before the user's audio turn.
    """
    if isinstance(cut, NeMoMultimodalConversation):
        return cut
    turns = [
        AudioTurn(cut=cut, role="user", audio_locator_tag=audio_locator_tag, text=cut.supervisions[0].text),
        TextTurn(value=cut.supervisions[0].text, role="assistant"),
    ]
    if hasattr(cut, "context"):
        turns = [TextTurn(value=cut.context, role="user")] + turns
    if hasattr(cut, "system_prompt"):
        turns = [TextTurn(value=cut.system_prompt, role="system")] + turns
    return NeMoMultimodalConversation(
        id=cut.id,
        turns=turns,
        token_equivalent_duration=token_equivalent_duration,
        custom=cut.custom,
    )


@data_type_parser(["lhotse_as_conversation"])
def read_lhotse_as_conversation(config) -> tuple[CutSet, bool]:
    cuts, is_tarred = read_cutset_from_config(config)
    # Attach extra tags to every utterance dynamically, if provided.
    # We need to attach them before cuts are converted to conversations.
    if (extra_tags := config.get("tags")) is not None:
        cuts = cuts.map(partial(attach_tags, tags=extra_tags), apply_fn=None)
    cuts = cuts.map(
        partial(
            cut_to_conversation,
            audio_locator_tag=config.audio_locator_tag,
            token_equivalent_duration=config.token_equivalent_duration,
        )
    )
    return cuts, is_tarred


def sqa_cut_to_conversation(
    cut: Cut, audio_locator_tag: str, token_equivalent_duration: float
) -> NeMoMultimodalConversation:
    """
    Converts a lhotse Cut representing a SQA example into a NeMoMultimodalConversation.

    The ``cut`` is expected to have ``question`` and ``answer`` fields.
    """
    if isinstance(cut, NeMoMultimodalConversation):
        return cut
    turns = [
        TextTurn(value=cut.question, role="user"),
        AudioTurn(cut=cut, role="user", audio_locator_tag=audio_locator_tag, text=getattr(cut, "text", "")),
        TextTurn(value=cut.answer, role="assistant"),
    ]
    if hasattr(cut, "context"):
        turns = [TextTurn(value=cut.context, role="user")] + turns
    if hasattr(cut, "system_prompt"):
        turns = [TextTurn(value=cut.system_prompt, role="system")] + turns
    return NeMoMultimodalConversation(
        id=cut.id,
        turns=turns,
        token_equivalent_duration=token_equivalent_duration,
        custom=cut.custom,
    )


@data_type_parser(["sqa_as_conversation"])
def read_sqa_as_conversation(config) -> tuple[CutSet, bool]:
    cuts, is_tarred = read_cutset_from_config(config)
    # Attach extra tags to every utterance dynamically, if provided.
    # We need to attach them before cuts are converted to conversations.
    if (extra_tags := config.get("tags")) is not None:
        cuts = cuts.map(partial(attach_tags, tags=extra_tags), apply_fn=None)
    cuts = cuts.map(
        partial(
            sqa_cut_to_conversation,
            audio_locator_tag=config.audio_locator_tag,
            token_equivalent_duration=config.token_equivalent_duration,
        )
    )
    return cuts, is_tarred


def _strip_timestamps(
    text: str, _TIMESTAMP_PATTERN=re.compile(r"<\|\d+\|>"), _SPACE_PATTERN=re.compile(r"\s+")
) -> str:
    """
    Strips timestamp tokens from text, e.g. turns:
      '<|0|> Hey <|3|> <|3|> how <|5|> <|7|> are <|8|> <|8|> <|10|> you? <|12|>'
      into:
      'Hey how are you?'
    """
    # Regexp pattern args are cached compiled patterns (micro-optimization).
    text = _TIMESTAMP_PATTERN.sub("", text)  # strip timestamp tokens if present
    return _SPACE_PATTERN.sub(" ", text).strip()  # strip multi-whitespaces


class FailedConversion:
    pass


def s2s_cut_to_conversation(
    cut: Cut,
    audio_locator_tag: str,
    token_equivalent_duration: float,
    input_roles: Sequence[str] = ("user", "User"),
    output_roles: Sequence[str] = ("assistant", "Assistant", "agent", "Agent"),
    strip_timestamp_tokens: bool = True,
) -> NeMoMultimodalConversation:
    """
    Converts a lhotse Cut representing multi-turn speech-to-speech conversation (with multiple supervision segments)
    into a multi-turn NeMoMultimodalConversation, where the user has AudioTurns and assistant responds in TextTurns.

    Args:
        cut: lhotse Cut to convert.
        audio_locator_tag: special token indicating audio will be inserted in this location in the token sequence.
        token_equivalent_duration: how much speech duration is counted as one token.
        input_roles: when supervision.speaker is set to one of these values, we consider it user's turn.
        output_roles: when supervision.speaker is set to one of these values, we consider it assistant's turn.
        strip_timestamp_tokens: strips tokens like <|0|>, <|1|>, etc indicating timestamps from the text.
    """
    turn_cuts = cut.trim_to_supervisions(keep_overlapping=False)
    turns = []
    idx = 0
    for per_turn_cut in turn_cuts:
        assert (
            len(per_turn_cut.supervisions) >= 1
        ), f"Expected at least one supervision per turn, got none in cut {cut.id}"
        # If len(per_turn_cut.supervisions) > 1, only the first turn is considered for cut creation
        # We assume that len(per_turn_cut.supervisions) >= 1 happens because one of the turns is completely contained within
        # another turn
        turn_speaker = per_turn_cut.supervisions[0].speaker
        turn_text = per_turn_cut.supervisions[0].text
        if strip_timestamp_tokens:
            turn_text = _strip_timestamps(turn_text)
        if len(per_turn_cut.supervisions) > 1:
            assert per_turn_cut.supervisions[1].text == turn_cuts[idx - 1].supervisions[0].text
        if turn_speaker in input_roles:
            turns.append(AudioTurn(cut=per_turn_cut, role="user", audio_locator_tag=audio_locator_tag, text=turn_text))
        elif turn_speaker in output_roles:
            turns.append(TextTurn(value=turn_text, role="assistant"))
        else:
            logging.warning(f"Speaker '{turn_speaker}' not found in user or agent roles for cut {cut.id}")
            return FailedConversion()
        idx += 1
    if hasattr(cut, "context"):
        turns = [TextTurn(value=cut.context, role="user")] + turns
    if hasattr(cut, "system_prompt"):
        turns = [TextTurn(value=cut.system_prompt, role="system")] + turns
    return NeMoMultimodalConversation(
        id=cut.id,
        turns=turns,
        token_equivalent_duration=token_equivalent_duration,
        custom=cut.custom,
    )


@data_type_parser(["s2s_as_conversation"])
def read_s2s_as_conversation(config) -> tuple[CutSet, bool]:
    cuts, is_tarred = read_cutset_from_config(config)
    # Attach extra tags to every utterance dynamically, if provided.
    # We need to attach them before cuts are converted to conversations.
    if (extra_tags := config.get("tags")) is not None:
        cuts = cuts.map(partial(attach_tags, tags=extra_tags), apply_fn=None)
    cuts = cuts.map(
        partial(
            s2s_cut_to_conversation,
            audio_locator_tag=config.audio_locator_tag,
            token_equivalent_duration=config.token_equivalent_duration,
            input_roles=config.get("input_roles", ["user", "User"]),
            output_roles=config.get("output_roles", ["assistant", "Assistant", "agent", "Agent"]),
            strip_timestamp_tokens=config.get("strip_timestamp_tokens", True),
        )
    ).filter(lambda ex: not isinstance(ex, FailedConversion))
    return cuts, is_tarred


def _resolve_shar_inputs(path: Union[str, Path], only_metadata: bool) -> dict:
    if only_metadata:
        return dict(fields={"cuts": sorted(Path(path).glob("cuts.*"))})
    else:
        return dict(in_dir=path)


def resolve_relative_paths(cut: Cut, manifest_path: str) -> Cut:
    """Resolve relative paths in a Cut object to their full paths."""
    if isinstance(cut, PaddingCut):
        return cut

    if isinstance(cut, MixedCut):
        for track in cut.tracks:
            track.cut = resolve_relative_paths(track.cut, manifest_path)
        return cut

    def resolve_recording(value):
        for audio_source in value.sources:
            if audio_source.type == "file":
                audio_source.source = get_full_path(audio_source.source, manifest_file=manifest_path)

    def resolve_array(value):
        if isinstance(value, TemporalArray):
            value.array = resolve_array(value.array)
        else:
            if value.storage_type in ("numpy_files", "lilcom_files"):
                abspath = Path(
                    get_full_path(str(Path(value.storage_path) / value.storage_key), manifest_file=manifest_path)
                )
                value.storage_path = str(abspath.parent)
                value.storage_key = str(abspath.name)
            elif value.storage_type in (
                "kaldiio",
                "chunked_lilcom_hdf5",
                "lilcom_chunky",
                "lilcom_hdf5",
                "numpy_hdf5",
            ):
                value.storage_path = get_full_path(value.storage_path, manifest_file=manifest_path)
            # ignore others i.e. url, in-memory data, etc.

    if cut.has_recording:
        resolve_recording(cut.recording)
    if cut.has_features:
        resolve_array(cut.features)
    if cut.custom is not None:
        for key, value in cut.custom.items():
            if isinstance(value, Recording):
                resolve_recording(value)
            elif isinstance(value, (Array, TemporalArray, Features)):
                resolve_array(value)

    return cut


@data_type_parser(["nemo", "nemo_tarred"])
def read_nemo_manifest(config) -> tuple[CutSet, bool]:
    """Read NeMo manifest and return a Lhotse CutSet."""
    common_kwargs = {}
    for key in ("text_field", "lang_field", "shuffle", "shard_seed", "extra_fields"):
        if key in config:
            if key == "shuffle":
                common_kwargs["shuffle_shards"] = config[key]
            else:
                common_kwargs[key] = config[key]
    # The option below is to allow a special case of NeMo manifest iteration as Lhotse CutSet
    # without performing any I/O. NeMo manifests typically don't have sampling_rate information required by Lhotse,
    # so lhotse has to look up the headers of audio files to fill it on-the-fly.
    # (this only has an impact on non-tarred data; tarred data is read into memory anyway).
    # This is useful for utility scripts that iterate metadata and estimate optimal batching settings
    # and other data statistics.
    metadata_only = config.get("metadata_only", False)
    force_finite = config.get("force_finite", False)
    notar_kwargs = {"metadata_only": metadata_only}
    is_tarred = config.get("tarred_audio_filepaths") is not None
    if isinstance(config.manifest_filepath, (str, Path)):
        if is_tarred and not metadata_only:
            cuts = CutSet(
                LazyNeMoTarredIterator(
                    config.manifest_filepath,
                    tar_paths=config.tarred_audio_filepaths,
                    skip_missing_manifest_entries=config.get("skip_missing_manifest_entries", False),
                    slice_length=config.get("slice_length", None),
                    **common_kwargs,
                )
            )
            if not force_finite:
                cuts = cuts.repeat(preserve_id=True)
        else:
            cuts = CutSet(LazyNeMoIterator(config.manifest_filepath, **notar_kwargs, **common_kwargs))
    else:
        # Format option 1:
        #   Assume it's [[path1], [path2], ...] (same for tarred_audio_filepaths).
        #   This is the format for multiple NeMo buckets.
        #   Note: we set "weights" here to be proportional to the number of utterances in each data source.
        #         this ensures that we distribute the data from each source uniformly throughout each epoch.
        #         Setting equal weights would exhaust the shorter data sources closer the towards the beginning
        #         of an epoch (or over-sample it in the case of infinite CutSet iteration with .repeat()).
        # Format option 2:
        #   Assume it's [[path1, weight1], [path2, weight2], ...] (while tarred_audio_filepaths remain unchanged).
        #   Note: this option allows to manually set the weights for multiple datasets.
        # Format option 3:
        #   i.e., NeMo concatenated dataset
        #   Assume it's [path1, path2, ...] (while tarred_audio_filepaths in the same format).
        cutsets = []
        weights = []
        tar_paths = config.tarred_audio_filepaths if is_tarred else repeat((None,))
        # Create a stream for each dataset.
        for manifest_info, tar_path in zip(config.manifest_filepath, tar_paths):
            if is_tarred and isinstance(tar_path, (list, tuple, ListConfig)):
                # if it's in option 1 or 2
                (tar_path,) = tar_path
                manifest_path = manifest_info[0]
            else:
                # if it's in option 3
                manifest_path = manifest_info
            # First, convert manifest_path[+tar_path] to an iterator.
            if is_tarred and not metadata_only:
                nemo_iter = LazyNeMoTarredIterator(
                    manifest_path=manifest_path,
                    tar_paths=tar_path,
                    skip_missing_manifest_entries=config.get("skip_missing_manifest_entries", False),
                    slice_length=config.get("slice_length", None),
                    **common_kwargs,
                )
            else:
                nemo_iter = LazyNeMoIterator(manifest_path, **notar_kwargs, **common_kwargs)
            # Then, determine the weight or use one provided
            if isinstance(manifest_info, str) or len(manifest_info) == 1:
                weight = len(nemo_iter)
            else:
                assert (
                    isinstance(manifest_info, Sequence)
                    and len(manifest_info) == 2
                    and isinstance(manifest_info[1], (int, float))
                ), (
                    "Supported inputs types for config.manifest_filepath are: "
                    "str | list[list[str]] | list[tuple[str, number]] "
                    "where str is a path and number is a mixing weight (it may exceed 1.0). "
                    f"We got: '{manifest_info}'"
                )
                weight = manifest_info[1]
            # [optional] When we have a limit on the number of open streams,
            #   split the manifest to individual shards if applicable.
            #   This helps the multiplexing achieve closer data distribution
            #   to the one desired in spite of the limit.
            if config.get("max_open_streams") is not None:
                for subiter in nemo_iter.to_shards():
                    cutsets.append(CutSet(subiter))
                    weights.append(weight)
            else:
                cutsets.append(CutSet(nemo_iter))
                weights.append(weight)
        cuts = mux(
            *cutsets,
            weights=weights,
            max_open_streams=config.get("max_open_streams"),
            seed=config.get("shard_seed", "trng"),
            force_finite=force_finite or metadata_only,
        )
    return cuts, is_tarred


def mux(
    *cutsets: CutSet,
    weights: list[Union[int, float]],
    max_open_streams: Union[int, None] = None,
    seed: Union[str, int] = "trng",
    force_finite: bool = False,
) -> CutSet:
    """
    Helper function to call the right multiplexing method flavour in lhotse.
    The result is always an infinitely iterable ``CutSet``, but depending on whether ``max_open_streams`` is set,
    it will select a more appropriate multiplexing strategy.
    """
    if max_open_streams is not None:
        assert not force_finite, "max_open_streams and metadata_only/force_finite options are not compatible"
        cuts = CutSet.infinite_mux(*cutsets, weights=weights, seed=seed, max_open_streams=max_open_streams)
    else:
        if not force_finite:
            cutsets = [cs.repeat(preserve_id=True) for cs in cutsets]
        if len(cutsets) == 1:
            # CutSet.mux must take more than one CutSet.
            cuts = cutsets[0]
        else:
            cuts = CutSet.mux(*cutsets, weights=weights, seed=seed)
    return cuts


def guess_parse_cutset(inp: Union[str, dict, omegaconf.DictConfig]) -> CutSet:
    """
    Utility function that supports opening a CutSet from:
    * a string path to YAML input spec (see :func:`read_dataset_config` for details)
    * a string path to Lhotse non-tarred JSONL manifest
    * a string path to NeMo non-tarred JSON manifest
    * a dictionary specifying inputs with keys available in
        :class:`nemo.collections.common.data.lhotse.dataloader.LhotseDataLoadingConfig`

    It's intended to be used in a generic context where we are not sure which way the user will specify the inputs.
    """
    from nemo.collections.common.data.lhotse.dataloader import make_structured_with_schema_warnings

    if isinstance(inp, (dict, omegaconf.DictConfig)):
        try:
            config = make_structured_with_schema_warnings(OmegaConf.from_dotlist([f"{k}={v}" for k, v in inp.items()]))
            cuts, _ = read_cutset_from_config(config)
            return cuts
        except Exception as e:
            raise RuntimeError(
                f"Couldn't open CutSet based on dict input {inp} (is it compatible with LhotseDataLoadingConfig?)"
            ) from e
    elif isinstance(inp, str):
        if inp.endswith(".yaml"):
            # Path to YAML file with the input configuration
            config = make_structured_with_schema_warnings(OmegaConf.from_dotlist([f"input_cfg={inp}"]))
        elif inp.endswith(".jsonl") or inp.endswith(".jsonl.gz"):
            # Path to a Lhotse non-tarred manifest
            config = make_structured_with_schema_warnings(OmegaConf.from_dotlist([f"cuts_path={inp}"]))
        else:
            # Assume anything else is a NeMo non-tarred manifest
            config = make_structured_with_schema_warnings(OmegaConf.from_dotlist([f"manifest_filepath={inp}"]))
        cuts, _ = read_cutset_from_config(config)
        return cuts
    else:
        raise RuntimeError(f'Unsupported input type: {type(inp)} (expected a dict or a string)')<|MERGE_RESOLUTION|>--- conflicted
+++ resolved
@@ -294,8 +294,8 @@
             shuffle_shards=config.shuffle,
             shard_seed=config.shard_seed,
             system_prompt=config.get("tags", {}).get("system_prompt"),
-<<<<<<< HEAD
             context=config.get("tags", {}).get("context"),
+            slice_length=config.get("slice_length"),
         )
     )
     if not config.get("force_finite", False):
@@ -315,9 +315,7 @@
             token_equivalent_duration=config.get("token_equivalent_duration"),
             shuffle_shards=config.shuffle,
             shard_seed=config.shard_seed,
-=======
             slice_length=config.get("slice_length"),
->>>>>>> 7fc51448
         )
     )
     if not config.get("force_finite", False):
