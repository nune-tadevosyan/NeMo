--- conflicted
+++ resolved
@@ -1733,16 +1733,11 @@
         See more options at: https://docs.nvidia.com/nsight-systems/UserGuide/index.html#cli-profiling
 
         Enables CUDA memory profiling
-<<<<<<< HEAD
-        To use, add the following optoins to the model config:
-        ## CUDA memory profiling options
-        memory_profile: False
-=======
+
         To use, add the following options to the model config:
         ## CUDA memory profiling options
         memory_profile:
             enabled: True
->>>>>>> a71e352f
             start_step: 10  # Global batch to start profiling
             end_step: 10 # Global batch to end profiling
             rank: 0 # Global rank ID to profile
