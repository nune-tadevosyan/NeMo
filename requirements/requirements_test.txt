--- conflicted
+++ resolved
@@ -4,8 +4,5 @@
 black
 isort[requirements]
 wrapt
-<<<<<<< HEAD
-ruamel.yaml
-=======
 wget
->>>>>>> 0671e0d4
+ruamel.yaml