--- conflicted
+++ resolved
@@ -4,12 +4,8 @@
 
 import nemo
 
-<<<<<<< HEAD
 logging = nemo.logging
 
-# Get Data
-=======
->>>>>>> a0042509
 data_file = "movie_data.txt"
 
 # Download the data file.
